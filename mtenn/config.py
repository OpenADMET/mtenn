--- conflicted
+++ resolved
@@ -820,10 +820,6 @@
             )
 
         return values
-<<<<<<< HEAD
-    
-=======
->>>>>>> 5eb43e18
 
     def _build(self, mtenn_params={}):
         """
@@ -843,7 +839,6 @@
         # Create an MTENN ViSNet model from PyG ViSNet model
         from mtenn.conversion_utils import ViSNet
 
-<<<<<<< HEAD
         model = ViSNet(
             lmax=self.lmax,
             vecnorm_type=self.vecnorm_type,
@@ -875,49 +870,4 @@
             combination=combination,
             pred_readout=pred_readout,
             comb_readout=comb_readout,
-        )
-    
-=======
-        from mtenn.conversion_utils.visnet import HAS_VISNET
-
-        if HAS_VISNET:
-            from mtenn.conversion_utils import ViSNet
-
-            model = ViSNet(
-                lmax=self.lmax,
-                vecnorm_type=self.vecnorm_type,
-                trainable_vecnorm=self.trainable_vecnorm,
-                num_heads=self.num_heads,
-                num_layers=self.num_layers,
-                hidden_channels=self.hidden_channels,
-                num_rbf=self.num_rbf,
-                trainable_rbf=self.trainable_rbf,
-                max_z=self.max_z,
-                cutoff=self.cutoff,
-                max_num_neighbors=self.max_num_neighbors,
-                vertex=self.vertex,
-                reduce_op=self.reduce_op,
-                mean=self.mean,
-                std=self.std,
-                derivative=self.derivative,
-                atomref=self.atomref,
-            )
-            combination = mtenn_params.get("combination", None)
-            pred_readout = mtenn_params.get("pred_readout", None)
-            comb_readout = mtenn_params.get("comb_readout", None)
-
-            return ViSNet.get_model(
-                model=model,
-                grouped=self.grouped,
-                fix_device=True,
-                strategy=self.strategy,
-                combination=combination,
-                pred_readout=pred_readout,
-                comb_readout=comb_readout,
-            )
-
-        else:
-            raise ImportError(
-                "ViSNet not found. Is your PyG >=2.5.0? Refer to issue #42."
-            )
->>>>>>> 5eb43e18
+        )