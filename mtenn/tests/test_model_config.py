--- conflicted
+++ resolved
@@ -1,8 +1,4 @@
-<<<<<<< HEAD
-from mtenn.config import GATModelConfig, E3NNModelConfig, SchNetModelConfig, ViSNetModelConfig
-=======
 import pydantic
->>>>>>> 5eb43e18
 import pytest
 
 from mtenn.config import (
@@ -11,7 +7,6 @@
     SchNetModelConfig,
     ViSNetModelConfig,
 )
-from mtenn.conversion_utils.visnet import HAS_VISNET
 from mtenn.readout import PIC50Readout, PKiReadout
 from mtenn.strategy import ComplexOnlyStrategy, ConcatStrategy, DeltaStrategy
 
@@ -221,8 +216,6 @@
     assert sum(set_equal) == len(set_equal)
 
 
-<<<<<<< HEAD
-=======
 @pytest.mark.parametrize(
     "pred_r,pred_r_class,pred_r_args",
     [
@@ -277,8 +270,6 @@
         assert (ref_param == test_model_params[n]).all()
 
 
-@pytest.mark.skipif(not HAS_VISNET, reason="requires VisNet from nightly PyG")
->>>>>>> 5eb43e18
 def test_random_seed_visnet():
     rand_config = ViSNetModelConfig()
     set_config = ViSNetModelConfig(rand_seed=10)
@@ -301,10 +292,6 @@
     assert sum(set_equal) == len(set_equal)
 
 
-<<<<<<< HEAD
-=======
-@pytest.mark.skipif(not HAS_VISNET, reason="requires VisNet from nightly PyG")
->>>>>>> 5eb43e18
 def test_visnet_from_pyg():
     from torch_geometric.nn.models import ViSNet as PyVisNet
     from mtenn.conversion_utils import ViSNet
